@ECHO OFF

chdir "%~dp0.."

pip install -r .\maro\requirements.build.txt

REM delete old .cpp files

DEL /F .\maro\backends\*.cpp

REM generate code
<<<<<<< HEAD
python scripts\code_gen.py
=======
REM python scripts\code_gen.py
>>>>>>> 3d1fe53d

REM compile pyx into .c files
REM use numpy backend, and use a big memory block to hold array
cython .\maro\backends\backend.pyx .\maro\backends\np_backend.pyx .\maro\backends\raw_backend.pyx .\maro\backends\frame.pyx --cplus -3 -E NODES_MEMORY_LAYOUT=ONE_BLOCK -X embedsignature=True<|MERGE_RESOLUTION|>--- conflicted
+++ resolved
@@ -1,20 +1,16 @@
-@ECHO OFF
-
-chdir "%~dp0.."
-
-pip install -r .\maro\requirements.build.txt
-
-REM delete old .cpp files
-
-DEL /F .\maro\backends\*.cpp
-
-REM generate code
-<<<<<<< HEAD
-python scripts\code_gen.py
-=======
-REM python scripts\code_gen.py
->>>>>>> 3d1fe53d
-
-REM compile pyx into .c files
-REM use numpy backend, and use a big memory block to hold array
-cython .\maro\backends\backend.pyx .\maro\backends\np_backend.pyx .\maro\backends\raw_backend.pyx .\maro\backends\frame.pyx --cplus -3 -E NODES_MEMORY_LAYOUT=ONE_BLOCK -X embedsignature=True+@ECHO OFF
+
+chdir "%~dp0.."
+
+pip install -r .\maro\requirements.build.txt
+
+REM delete old .cpp files
+
+DEL /F .\maro\backends\*.cpp
+
+REM generate code
+REM python scripts\code_gen.py
+
+REM compile pyx into .c files
+REM use numpy backend, and use a big memory block to hold array
+cython .\maro\backends\backend.pyx .\maro\backends\np_backend.pyx .\maro\backends\raw_backend.pyx .\maro\backends\frame.pyx --cplus -3 -E NODES_MEMORY_LAYOUT=ONE_BLOCK -X embedsignature=True