--- conflicted
+++ resolved
@@ -29,10 +29,6 @@
     - name: Build image
       run: |
         pip install -r ./maro/requirements.build.txt
-<<<<<<< HEAD
-        python ./scripts/code_gen.py
-=======
->>>>>>> 3d1fe53d
         cython ./maro/backends/backend.pyx ./maro/backends/np_backend.pyx ./maro/backends/raw_backend.pyx ./maro/backends/frame.pyx --cplus -3 -E NODES_MEMORY_LAYOUT=ONE_BLOCK -X embedsignature=True
         cat ./maro/__misc__.py | grep __version__ | egrep -o [0-9].[0-9].[0-9,a-z]+ | { read version; docker build -f ./docker_files/cpu.play.df . -t ${{ secrets.DOCKER_HUB_USERNAME }}/maro:cpu -t ${{ secrets.DOCKER_HUB_USERNAME }}/maro:latest -t ${{ secrets.DOCKER_HUB_USERNAME }}/maro:cpu-$version; }
 
