--- conflicted
+++ resolved
@@ -20,12 +20,6 @@
     COMPUTE_GRAD = "compute_grad"
     COMPUTE_GRAD_DONE = "compute_grad_done"
     ABORT_ROLLOUT = "abort_rollout"
-<<<<<<< HEAD
-    EVAL_DONE = "eval_done"
-    COLLECT_DONE = "collect_done"
-    TRAIN_DONE = "train_done"
-=======
->>>>>>> fde78955
     DONE = "done"
     EXIT = "exit"
 
