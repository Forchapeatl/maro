--- conflicted
+++ resolved
@@ -90,10 +90,6 @@
             states_by_policy[self.agent2policy[agent]].append(state)
             agents_by_policy[self.agent2policy[agent]].append(agent)
 
-<<<<<<< HEAD
-        for policy_id, states in states_by_policy.items():
-            self._conn[policy_id].send({"type": "choose_action", "states": np.vstack(states)})
-=======
         # send state batch to inference processes for parallelized inference.
         for policy_id, conn in self._conn.items():
             if states_by_policy[policy_id]:
@@ -106,7 +102,6 @@
                 action_by_agent.update(
                     zip(agents_by_policy[policy_id], policy(np.vstack(states_by_policy[policy_id])))
                 )
->>>>>>> 9030200a
 
         for policy_id, conn in self._conn.items():
             if states_by_policy[policy_id]:
@@ -240,44 +235,6 @@
     @property
     def event(self):
         return self._event
-<<<<<<< HEAD
-
-    @abstractmethod
-    def get_state(self, tick: int = None) -> dict:
-        """Compute the state for a given tick.
-
-        Args:
-            tick (int): The tick for which to compute the environmental state. If computing the current state,
-                use tick=self.env.tick.
-        Returns:
-            A dictionary with (agent ID, state) as key-value pairs.
-        """
-        raise NotImplementedError
-
-    @abstractmethod
-    def get_env_actions(self, action) -> dict:
-        """Convert policy outputs to an action that can be executed by ``self.env.step()``."""
-        raise NotImplementedError
-
-    @abstractmethod
-    def get_reward(self, actions: list, tick: int):
-        """Evaluate the reward for an action.
-        Args:
-            tick (int): Evaluate the reward for the actions that occured at the given tick. Each action in
-                ``actions`` must be an Action object defined for the environment in question.
-
-        Returns:
-            A dictionary with (agent ID, reward) as key-value pairs.
-        """
-        raise NotImplementedError
-
-    def sample(self, policy_state_dict: dict = None, num_steps: int = -1, exploration_step: bool = False):
-        self.env = self._learn_env
-        # set policy states
-        if policy_state_dict:
-            self.agent_wrapper.set_policy_states(policy_state_dict)
-=======
->>>>>>> 9030200a
 
     @abstractmethod
     def get_state(self, tick: int = None) -> dict:
@@ -323,14 +280,11 @@
             self.tracker.clear()
             _, self._event, _ = self.env.step(None)
             self._state = self.get_state()
-<<<<<<< HEAD
-=======
 
         # set policy states
         if policy_state_dict:
             self.agent_wrapper.set_policy_states(policy_state_dict)
         self.agent_wrapper.explore()
->>>>>>> 9030200a
 
         starting_step_index = self._step_index + 1
         steps_to_go = float("inf") if num_steps == -1 else num_steps
@@ -339,13 +293,8 @@
             env_actions = self.get_env_actions(action)
             for agent, state in self._state.items():
                 self._transition_cache[agent].append((state, action[agent], env_actions, self.env.tick))
-<<<<<<< HEAD
-            _, self._event, self._terminal = self.env.step(env_actions)
-            self._state = None if self._terminal else self.get_state()
-=======
             _, self._event, done = self.env.step(env_actions)
             self._state = None if done else self.get_state()
->>>>>>> 9030200a
             self._step_index += 1
             steps_to_go -= 1
 
