--- conflicted
+++ resolved
@@ -1,26 +1,14 @@
 # Copyright (c) Microsoft Corporation.
 # Licensed under the MIT license.
 
-<<<<<<< HEAD
-from .early_stopper import AbsEarlyStopper
-from .env_sampler import AbsEnvSampler
-from .learner import Learner, simple_learner
-=======
 from .env_sampler import AbsEnvSampler
 from .learning_loop import learn
->>>>>>> 9030200a
 from .policy_manager import AbsPolicyManager, DistributedPolicyManager, SimplePolicyManager, policy_host
 from .rollout_manager import AbsRolloutManager, DistributedRolloutManager, MultiProcessRolloutManager
 
 __all__ = [
-<<<<<<< HEAD
-    "AbsEarlyStopper",
-    "AbsEnvSampler",
-    "Learner", "simple_learner",
-=======
     "AbsEnvSampler",
     "learn",
->>>>>>> 9030200a
     "AbsPolicyManager", "DistributedPolicyManager", "SimplePolicyManager", "policy_host",
     "AbsRolloutManager", "DistributedRolloutManager", "MultiProcessRolloutManager"
 ]