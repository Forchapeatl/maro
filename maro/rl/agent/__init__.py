--- conflicted
+++ resolved
@@ -2,12 +2,6 @@
 # Licensed under the MIT license.
 
 from .abs_agent import AbsAgent
-<<<<<<< HEAD
-from .abs_agent_manager import AbsAgentManager
-from .simple_agent_manager import AgentManager, AgentManagerMode
-
-__all__ = ["AbsAgent", "AbsAgentManager", "AgentManager", "AgentManagerMode"]
-=======
 from .dqn import DQN, DQNConfig
 from .policy_optimization import (
     ActionInfo, ActorCritic, ActorCriticConfig, PolicyGradient, PolicyOptimization, PolicyOptimizationConfig
@@ -18,5 +12,4 @@
     "DQN", "DQNConfig",
     "ActionInfo", "ActorCritic", "ActorCriticConfig", "PolicyGradient", "PolicyOptimization",
     "PolicyOptimizationConfig"
-]
->>>>>>> a87b8675
+]