--- conflicted
+++ resolved
@@ -28,13 +28,9 @@
         name (str): Name of agent manager.
         mode (AgentManagerMode): An ``AgentManagerNode`` enum member that indicates the role of the agent manager
             in the current process.
-<<<<<<< HEAD
         agent_dict (dict): A dictionary of agents to be wrapped by the agent manager.
         experience_shaper (ExperienceShaper, optional): It is responsible for processing data in the replay buffer at
             the end of an episode.
-=======
-        agent_dict (dict): A dictionary of agents to be wrapper by the agent manager.
->>>>>>> 5b40972e
         state_shaper (StateShaper, optional): It is responsible for converting the environment observation to model
             input.
         action_shaper (ActionShaper, optional): It is responsible for converting an agent's model output to environment
@@ -79,11 +75,6 @@
     def experience_shaper(self):
         return self._experience_shaper
 
-    @property
-    def name(self):
-        """Agent manager's name."""
-        return self._name
-
     @abstractmethod
     def choose_action(self, *args, **kwargs):
         """Generate an environment executable action given the current decision event and snapshot list.
@@ -114,7 +105,6 @@
 
     def update_exploration_params(self, exploration_params):
         # Per-agent exploration parameters
-<<<<<<< HEAD
         if isinstance(exploration_params, dict) and exploration_params.keys() <= self._agent_dict.keys():
             for agent_id, params in exploration_params.items():
                 self._agent_dict[agent_id].update(**params)
@@ -148,15 +138,6 @@
         os.makedirs(dir_path, exist_ok=True)
         for agent in self._agent_dict.values():
             agent.dump_model_to_file(dir_path)
-=======
-        if isinstance(exploration_params, dict) and exploration_params.keys() <= self.agent_dict.keys():
-            for agent_id, params in exploration_params.items():
-                self.agent_dict[agent_id].update(**params)
-        # Shared exploration parameters for all agents
-        else:
-            for agent in self.agent_dict.values():
-                agent.update(**exploration_params)
->>>>>>> 5b40972e
 
     def _assert_train_mode(self):
         if self._mode != AgentManagerMode.TRAIN and self._mode != AgentManagerMode.TRAIN_INFERENCE:
