--- conflicted
+++ resolved
@@ -59,13 +59,9 @@
       reward_decay: .0
       target_update_frequency: 5
       tau: 0.1
-<<<<<<< HEAD
-      is_double: false
+      is_double: true
       advantage_mode: "mean"
       per_sample_td_error_enabled: true
-=======
-      is_double: true
->>>>>>> 0d0d03d1
   experience_pool:
     capacity: -1
   training_loop_parameters:
