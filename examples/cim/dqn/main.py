# Copyright (c) Microsoft Corporation.
# Licensed under the MIT license.

import os
import yaml
from multiprocessing import Process

from maro.rl import (
    Actor, DQN, DQNConfig, EpsilonGreedyExploration, ExperienceMemory, FullyConnectedBlock,
    MultiPhaseLinearExplorationScheduler, Learner, LocalLearner, LocalPolicyManager,
<<<<<<< HEAD
    LocalRolloutManager, OptimOption
=======
    LocalRolloutManager, OptimOption, ParallelRolloutManager, UniformSampler
>>>>>>> 95d8450b
)
from maro.simulator import Env
from maro.utils import set_seeds

from examples.cim.env_wrapper import CIMEnvWrapper
from examples.cim.dqn.qnet import QNet


FILE_PATH = os.path.dirname(os.path.realpath(__file__))

DEFAULT_CONFIG_PATH = os.path.join(FILE_PATH, "config.yml")
with open(os.getenv("CONFIG_PATH", default=DEFAULT_CONFIG_PATH), "r") as config_file:
    config = yaml.safe_load(config_file)

log_dir = os.path.join(FILE_PATH, "log", config["experiment_name"])

# model input and output dimensions
IN_DIM = (
    (config["env"]["wrapper"]["look_back"] + 1)
    * (config["env"]["wrapper"]["max_ports_downstream"] + 1)
    * len(config["env"]["wrapper"]["port_attributes"])
    + len(config["env"]["wrapper"]["vessel_attributes"])
)
OUT_DIM = config["env"]["wrapper"]["num_actions"]


def get_independent_policy(policy_id):
    cfg = config["policy"]
    qnet = QNet(
        FullyConnectedBlock(input_dim=IN_DIM, output_dim=OUT_DIM, **cfg["model"]["network"]),
        optim_option=OptimOption(**cfg["model"]["optimization"])
    )
    return DQN(
        name=policy_id,
        q_net=qnet,
        experience_memory=ExperienceMemory(**cfg["experience_memory"]),
        config=DQNConfig(**cfg["algorithm_config"])
    )


def local_learner_mode():
    env = Env(**config["env"]["basic"])
    num_actions = config["env"]["wrapper"]["num_actions"]
    epsilon_greedy = EpsilonGreedyExploration(num_actions=num_actions)
    epsilon_greedy.register_schedule(
        scheduler_cls=MultiPhaseLinearExplorationScheduler,
        param_name="epsilon",
        **config["exploration"]
    )
    local_learner = LocalLearner(
        env=CIMEnvWrapper(env, **config["env"]["wrapper"]),
        policies=[get_independent_policy(policy_id=i) for i in env.agent_idx_list],
        agent2policy={i: i for i in env.agent_idx_list},
        num_episodes=config["num_episodes"],
        num_steps=config["num_steps"],
        exploration_dict={f"EpsilonGreedy1": epsilon_greedy},
        agent2exploration={i: f"EpsilonGreedy1" for i in env.agent_idx_list},
        eval_schedule=config["eval_schedule"],
        log_env_summary=True,
        log_dir=log_dir
    )

    local_learner.run()


def get_dqn_actor_process():
    env = Env(**config["training"]["env"])
    policy_list = [get_independent_policy(policy_id=i) for i in env.agent_idx_list]

    actor = Actor(
        env=CIMEnvWrapper(env, **config["shaping"]),
        policies=policy_list,
        agent2policy={i: i for i in env.agent_idx_list},
        group=config["training"]["multi-process"]["group"],
        exploration_dict=None,
        agent2exploration=None,
        eval_env=CIMEnvWrapper(Env(**config["training"]["env"]), **config["shaping"]),
        log_dir=log_dir,
        redis_address=(
            config["training"]["multi-process"]["redis_host"],
            config["training"]["multi-process"]["redis_port"]
        )
    )
    actor.run()


def get_dqn_learner_process():
    env = Env(**config["training"]["env"])
    policy_list = [get_independent_policy(policy_id=i) for i in env.agent_idx_list]

    policy_manager = LocalPolicyManager(policies=policy_list, log_dir=log_dir)

    rollout_manager = ParallelRolloutManager(
        num_actors=config["training"]["multi-process"]["num_actors"],
        group=config["training"]["multi-process"]["group"],
        num_steps=-1,
        required_finishes=None,
        max_staleness=0,
        num_eval_actors=config["training"]["multi-process"]["num_eval_actors"],
        log_env_metrics=False,
        log_dir=log_dir,
        redis_address=(
            config["training"]["multi-process"]["redis_host"],
            config["training"]["multi-process"]["redis_port"]
        )
    )

    learner = Learner(
        policy_manager=policy_manager,
        rollout_manager=rollout_manager,
        num_episodes=config["training"]["num_episodes"],
        eval_schedule=[],
        log_dir=log_dir
    )
    learner.run()


def multi_process_mode():
    actor_processes = [Process(target=get_dqn_actor_process) for i in range(config["training"]["multi-process"]["num_actors"])]
    for i, actor_process in enumerate(actor_processes):
        set_seeds(i)
        actor_process.start()

    learner_process = Process(target=get_dqn_learner_process)
    learner_process.start()

    for actor_process in actor_processes:
        actor_process.join()
    learner_process.join()


if __name__ == "__main__":
<<<<<<< HEAD
    if config["mode"] == "local":
        local_learner_mode()
    elif config["mode"] == "distributed":
        print("Not implement yet.")
=======
    if config["training"]["mode"] == "local":
        local_learner_mode()
    elif config["training"]["mode"] == "multi-process":
        multi_process_mode()
>>>>>>> 95d8450b
    else:
        print("Two modes are supported: local or multi-process.")
<|MERGE_RESOLUTION|>--- conflicted
+++ resolved
@@ -8,11 +8,7 @@
 from maro.rl import (
     Actor, DQN, DQNConfig, EpsilonGreedyExploration, ExperienceMemory, FullyConnectedBlock,
     MultiPhaseLinearExplorationScheduler, Learner, LocalLearner, LocalPolicyManager,
-<<<<<<< HEAD
-    LocalRolloutManager, OptimOption
-=======
-    LocalRolloutManager, OptimOption, ParallelRolloutManager, UniformSampler
->>>>>>> 95d8450b
+    OptimOption, ParallelRolloutManager
 )
 from maro.simulator import Env
 from maro.utils import set_seeds
@@ -27,7 +23,7 @@
 with open(os.getenv("CONFIG_PATH", default=DEFAULT_CONFIG_PATH), "r") as config_file:
     config = yaml.safe_load(config_file)
 
-log_dir = os.path.join(FILE_PATH, "log", config["experiment_name"])
+log_dir = os.path.join(FILE_PATH, "logs", config["experiment_name"])
 
 # model input and output dimensions
 IN_DIM = (
@@ -71,7 +67,6 @@
         exploration_dict={f"EpsilonGreedy1": epsilon_greedy},
         agent2exploration={i: f"EpsilonGreedy1" for i in env.agent_idx_list},
         eval_schedule=config["eval_schedule"],
-        log_env_summary=True,
         log_dir=log_dir
     )
 
@@ -79,59 +74,51 @@
 
 
 def get_dqn_actor_process():
-    env = Env(**config["training"]["env"])
+    env = Env(**config["env"]["basic"])
+    num_actions = config["env"]["wrapper"]["num_actions"]
     policy_list = [get_independent_policy(policy_id=i) for i in env.agent_idx_list]
-
+    epsilon_greedy = EpsilonGreedyExploration(num_actions=num_actions)
+    epsilon_greedy.register_schedule(
+        scheduler_cls=MultiPhaseLinearExplorationScheduler,
+        param_name="epsilon",
+        **config["exploration"]
+    )
     actor = Actor(
-        env=CIMEnvWrapper(env, **config["shaping"]),
+        env=CIMEnvWrapper(env, **config["env"]["wrapper"]),
         policies=policy_list,
         agent2policy={i: i for i in env.agent_idx_list},
-        group=config["training"]["multi-process"]["group"],
-        exploration_dict=None,
-        agent2exploration=None,
-        eval_env=CIMEnvWrapper(Env(**config["training"]["env"]), **config["shaping"]),
+        group=config["multi-process"]["group"],
+        exploration_dict={f"EpsilonGreedy1": epsilon_greedy},
+        agent2exploration={i: f"EpsilonGreedy1" for i in env.agent_idx_list},
         log_dir=log_dir,
-        redis_address=(
-            config["training"]["multi-process"]["redis_host"],
-            config["training"]["multi-process"]["redis_port"]
-        )
+        redis_address=(config["multi-process"]["redis_host"], config["multi-process"]["redis_port"])
     )
     actor.run()
 
 
 def get_dqn_learner_process():
-    env = Env(**config["training"]["env"])
+    env = Env(**config["env"]["basic"])
     policy_list = [get_independent_policy(policy_id=i) for i in env.agent_idx_list]
 
     policy_manager = LocalPolicyManager(policies=policy_list, log_dir=log_dir)
-
     rollout_manager = ParallelRolloutManager(
-        num_actors=config["training"]["multi-process"]["num_actors"],
-        group=config["training"]["multi-process"]["group"],
-        num_steps=-1,
-        required_finishes=None,
-        max_staleness=0,
-        num_eval_actors=config["training"]["multi-process"]["num_eval_actors"],
-        log_env_metrics=False,
+        num_actors=config["multi-process"]["num_actors"],
+        group=config["multi-process"]["group"],
         log_dir=log_dir,
-        redis_address=(
-            config["training"]["multi-process"]["redis_host"],
-            config["training"]["multi-process"]["redis_port"]
-        )
+        redis_address=(config["multi-process"]["redis_host"], config["multi-process"]["redis_port"])
     )
 
     learner = Learner(
         policy_manager=policy_manager,
         rollout_manager=rollout_manager,
-        num_episodes=config["training"]["num_episodes"],
-        eval_schedule=[],
+        num_episodes=config["num_episodes"],
         log_dir=log_dir
     )
     learner.run()
 
 
 def multi_process_mode():
-    actor_processes = [Process(target=get_dqn_actor_process) for i in range(config["training"]["multi-process"]["num_actors"])]
+    actor_processes = [Process(target=get_dqn_actor_process) for _ in range(config["multi-process"]["num_actors"])]
     for i, actor_process in enumerate(actor_processes):
         set_seeds(i)
         actor_process.start()
@@ -145,16 +132,9 @@
 
 
 if __name__ == "__main__":
-<<<<<<< HEAD
     if config["mode"] == "local":
         local_learner_mode()
-    elif config["mode"] == "distributed":
-        print("Not implement yet.")
-=======
-    if config["training"]["mode"] == "local":
-        local_learner_mode()
-    elif config["training"]["mode"] == "multi-process":
+    elif config["mode"] == "multi-process":
         multi_process_mode()
->>>>>>> 95d8450b
     else:
-        print("Two modes are supported: local or multi-process.")
+        print("Two modes are supported: local or multi-process.")