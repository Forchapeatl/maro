--- conflicted
+++ resolved
@@ -22,14 +22,10 @@
 if scenario == "cim":
     from cim.env_wrapper import get_env_wrapper
     from cim.agent_wrapper import get_agent_wrapper
-<<<<<<< HEAD
-    from cim.policy_index import create_rollout_policy_func, create_train_policy_func
+    from cim.policy_index import rollout_policy_func_index, train_policy_func_index
 if scenario == "sc":
     from supply_chain.env_wrapper import get_env_wrapper
     from supply_chain.agent_wrapper import get_agent_wrapper
-    from supply_chain.policy_index import create_rollout_policy_func, create_train_policy_func
-=======
-    from cim.policy_index import rollout_policy_func_index, train_policy_func_index
->>>>>>> fac60069
+    from supply_chain.policy_index import rollout_policy_func_index, train_policy_func_index
 else:
-    raise ValueError(f"Unsupported scenario: {scenario}. Supported scenarios: 'cim'")+    raise ValueError(f"Unsupported scenario: {scenario}. Supported scenarios: 'cim', 'sc'")