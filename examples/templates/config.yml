--- conflicted
+++ resolved
@@ -1,21 +1,12 @@
 # Copyright (c) Microsoft Corporation.
 # Licensed under the MIT license.
 
-<<<<<<< HEAD
 job_name: sc 
 scenario: sc
 mode: sync
 num_episodes: 5
 eval_schedule: 3 
 num_steps: -1
-=======
-job_name: cim-dqn 
-scenario: cim
-mode: async
-num_episodes: 10
-eval_schedule: 5
-num_steps: 100
->>>>>>> fac60069
 max_lag: 0
 log_env_summary: false
 sync:
