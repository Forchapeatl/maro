--- conflicted
+++ resolved
@@ -6,54 +6,6 @@
 from copy import deepcopy
 from os.path import dirname, join, realpath
 
-<<<<<<< HEAD
-path = realpath(__file__)
-docker_script_dir = dirname(path)
-rl_example_dir = dirname(dirname(docker_script_dir))
-root_dir = dirname(dirname(rl_example_dir))
-workflow_dir = join(rl_example_dir, "workflows")
-maro_rl_dir = join(root_dir, "maro", "rl")
-maro_sc_dir = join(root_dir, "maro", "simulator", "scenarios", "supply_chain")
-config_path = join(workflow_dir, "config.yml")
-dockerfile_path = join(root_dir, "docker_files", "dev.df")
-
-with open(config_path, "r") as fp:
-    config = yaml.safe_load(fp)
-    num_trainers = config["policy_manager"]["num_trainers"]
-    redis_host = config["redis"]["host"]
-
-docker_compose_manifest = {"version": "3.9", "services": {"redis": {"image": "redis:6", "container_name": redis_host}}}
-common_spec = {
-    "build": {"context": root_dir, "dockerfile": dockerfile_path},
-    "image": "maro",
-    "volumes": [
-        f"{rl_example_dir}:/maro/rl_examples",
-        f"{maro_rl_dir}:/maro/maro/rl",
-        f"{maro_sc_dir}:/maro/maro/simulator/scenarios/supply_chain"    
-    ]
-}
-
-# trainer spec
-if config["policy_manager"]["train_mode"] == "multi-node":
-    for trainer_id in range(num_trainers):
-        str_id = f"trainer.{trainer_id}"
-        trainer_spec = deepcopy(common_spec)
-        del trainer_spec["build"]
-        trainer_spec["command"] = "python3 /maro/rl_examples/workflows/policy_manager/trainer.py"
-        trainer_spec["container_name"] = str_id
-        trainer_spec["environment"] = [f"TRAINERID={trainer_id}"]
-        docker_compose_manifest["services"][str_id] = trainer_spec
-
-mode = config["mode"]
-if mode == "sync":
-    # learner_spec
-    docker_compose_manifest["services"]["learner"] = {
-        **common_spec, 
-        **{
-            "container_name": "learner",
-            "command": "python3 /maro/rl_examples/workflows/synchronous/learner.py"
-        }
-=======
 
 if __name__ == "__main__":
     parser = argparse.ArgumentParser()
@@ -78,7 +30,6 @@
             f"{maro_rl_dir}:/maro/maro/rl",
             f"{sc_dir}:/maro/maro/simulator/scenarios/supply_chain"
         ]
->>>>>>> c0bae0b2
     }
 
     workflow_dir_in_container = "/maro/maro/rl/workflows"
@@ -133,7 +84,7 @@
 
         docker_compose_manifest = {"services": {
             "main": {
-                **common_spec, 
+                **common_spec,
                 **{
                     "container_name": f"{namespace}.main",
                     "command": f"python3 {main_path}",
@@ -221,7 +172,7 @@
                 envs.append(f"NUMEVALROLLOUTS={config['sync']['num_eval_rollouts']}")
 
             docker_compose_manifest["services"]["main"] = {
-                **common_spec, 
+                **common_spec,
                 **{
                     "container_name": f"{namespace}.main",
                     "command": f"python3 {main_path}",
