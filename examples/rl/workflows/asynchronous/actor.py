--- conflicted
+++ resolved
@@ -24,12 +24,8 @@
         get_agent_wrapper(),
         config["num_episodes"],
         num_steps=config["num_steps"],
-<<<<<<< HEAD
-        endpoint_kwargs={"redis_address": (config["redis"]["host"], config["redis"]["port"])},
-=======
         eval_env_wrapper=get_eval_env_wrapper(),
         eval_schedule=config["eval_schedule"],
-        proxy_kwargs={"redis_address": (config["redis"]["host"], config["redis"]["port"])},
->>>>>>> 1c94b627
+        endpoint_kwargs={"redis_address": (config["redis"]["host"], config["redis"]["port"])},
         log_dir=log_dir,
     )