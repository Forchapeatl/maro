--- conflicted
+++ resolved
@@ -1,13 +1,8 @@
 # Copyright (c) Microsoft Corporation.
 # Licensed under the MIT license.
 
-<<<<<<< HEAD
-job_name: sc 
+job: sc 
 scenario: supply_chain
-=======
-job_name: cim
-scenario: cim
->>>>>>> 9c5e1359
 mode: sync
 num_episodes: 3
 eval_schedule: 3 
